--- conflicted
+++ resolved
@@ -1,7 +1,6 @@
 import { useState, useEffect } from "react";
 import { useRouter } from "next/router";
 import axios, { AxiosError } from "axios";
-<<<<<<< HEAD
 import { useState, useEffect } from "react";
 import {
     Upload,
@@ -13,10 +12,6 @@
     CheckSquare,
     RotateCcw,
 } from "lucide-react";
-=======
-import { Upload, FileText, ChevronRight, LogOut, X } from "lucide-react";
-import MeetingDetailModal from "@/components/MeetingDetailModal";
->>>>>>> de221d52
 
 interface User {
     id: string;
@@ -395,10 +390,7 @@
                 </div>
             )}
 
-<<<<<<< HEAD
             {/* Stats and Migration */}
-=======
->>>>>>> de221d52
             <div className="max-w-7xl mx-auto px-8 py-8">
                 <div className="grid grid-cols-1 md:grid-cols-2 gap-6">
                     <div className="bg-white/5 border border-white/10 rounded-lg p-6">
